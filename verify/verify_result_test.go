--- conflicted
+++ resolved
@@ -247,7 +247,31 @@
 	}
 }
 
-<<<<<<< HEAD
+func TestMB41536(t *testing.T) {
+	item := value.NewAnnotatedValue([]byte(`{"name":"xyz","dept":"Engineering"}`))
+	item.SetAttachment("meta", map[string]interface{}{"id": "key"})
+	item.SetId("key")
+
+	for _, q := range []map[string]interface{}{
+		{"wildcard": "Eng?neer?ng"},
+	} {
+		queryVal := value.NewValue(q)
+		v, err := NewVerify("`temp_keyspace`", "", queryVal, nil)
+		if err != nil {
+			t.Fatal(queryVal, err)
+		}
+
+		ret, err := v.Evaluate(item)
+		if err != nil {
+			t.Fatal(queryVal, err)
+		}
+
+		if !ret {
+			t.Fatalf("Expected evaluation for key to succeed for `%v`", queryVal)
+		}
+	}
+}
+
 func TestVerifyEvalWithScopeCollectionMapping(t *testing.T) {
 	indexParams := []byte(`{
 		"doc_config": {
@@ -331,29 +355,5 @@
 
 	if !got {
 		t.Fatal("Expected key to pass evaluation")
-=======
-func TestMB41536(t *testing.T) {
-	item := value.NewAnnotatedValue([]byte(`{"name":"xyz","dept":"Engineering"}`))
-	item.SetAttachment("meta", map[string]interface{}{"id": "key"})
-	item.SetId("key")
-
-	for _, q := range []map[string]interface{}{
-		{"wildcard": "Eng?neer?ng"},
-	} {
-		queryVal := value.NewValue(q)
-		v, err := NewVerify("`temp_keyspace`", "", queryVal, nil)
-		if err != nil {
-			t.Fatal(queryVal, err)
-		}
-
-		ret, err := v.Evaluate(item)
-		if err != nil {
-			t.Fatal(queryVal, err)
-		}
-
-		if !ret {
-			t.Fatalf("Expected evaluation for key to succeed for `%v`", queryVal)
-		}
->>>>>>> 1499e8db
 	}
 }